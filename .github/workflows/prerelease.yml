name: publish-prerelease

on:
  workflow_dispatch:
    inputs:
      pre-release-tag:
        description: "The pre-release tag use in the version"
        required: false
        default: "pre"
      dist-tag:
        description: "The dist-tag use"
        required: false
        default: "next"
      dependencies-to-update:
        description: "csv of dependencies to update with the dist-tag"
        required: false
        default: "@adobe/aio-lib-core-config,@adobe/aio-lib-core-logging,@adobe/aio-lib-env"

jobs:
  checkout:
<<<<<<< HEAD
    uses: adobe/aio-reusable-workflows/.github/workflows/prerelease.yml@main
=======
    uses: adobe/aio-reusable-workflows/.github/workflows/prerelease.yml@main
    secrets: inherit
>>>>>>> 002f3a3a
<|MERGE_RESOLUTION|>--- conflicted
+++ resolved
@@ -18,9 +18,5 @@
 
 jobs:
   checkout:
-<<<<<<< HEAD
     uses: adobe/aio-reusable-workflows/.github/workflows/prerelease.yml@main
-=======
-    uses: adobe/aio-reusable-workflows/.github/workflows/prerelease.yml@main
-    secrets: inherit
->>>>>>> 002f3a3a
+    secrets: inherit