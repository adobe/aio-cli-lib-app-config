name: Daily - Do npm install and run all unit tests

on:
  schedule:
    # run daily at midnight
    - cron: "0 0 * * *"

jobs:
  build:
<<<<<<< HEAD
    # if: github.repository == 'adobe/aio-cli-lib-app-config'
    uses: adobe/aio-reusable-workflows/.github/workflows/daily.yml@main
=======
    uses: adobe/aio-reusable-workflows/.github/workflows/daily.yml@main
    secrets: inherit
>>>>>>> 002f3a3a
<|MERGE_RESOLUTION|>--- conflicted
+++ resolved
@@ -7,10 +7,5 @@
 
 jobs:
   build:
-<<<<<<< HEAD
-    # if: github.repository == 'adobe/aio-cli-lib-app-config'
     uses: adobe/aio-reusable-workflows/.github/workflows/daily.yml@main
-=======
-    uses: adobe/aio-reusable-workflows/.github/workflows/daily.yml@main
-    secrets: inherit
->>>>>>> 002f3a3a
+    secrets: inherit